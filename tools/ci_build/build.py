--- conflicted
+++ resolved
@@ -1904,15 +1904,12 @@
                     cmake_extra_args = ['-A', 'ARM']
                 elif args.arm64:
                     cmake_extra_args = ['-A', 'ARM64']
-<<<<<<< HEAD
+                elif args.arm64ec:
+                    cmake_extra_args = ['-A', 'ARM64EC']
+                cmake_extra_args += ['-G', args.cmake_generator]
                 if args.msvc_toolset:
                     toolset = 'host=x64,version=' + args.msvc_toolset
                     cmake_extra_args += ['-G', args.cmake_generator, '-T', toolset]
-=======
-                elif args.arm64ec:
-                    cmake_extra_args = ['-A', 'ARM64EC']
-                cmake_extra_args += ['-G', args.cmake_generator]
->>>>>>> bb1e417d
                 # Cannot test on host build machine for cross-compiled
                 # builds (Override any user-defined behaviour for test if any)
                 if args.test:
