--- conflicted
+++ resolved
@@ -43,11 +43,7 @@
     std::vector<std::unique_ptr<GraphPartition>>
     BuildPartitions(
         const onnxruntime::GraphViewer& graph,
-<<<<<<< HEAD
-        const Windows::AI::MachineLearning::Adapter::GraphNodeFactoryMap& graphNodeFactoryMap,
-=======
         const winrt::Windows::AI::MachineLearning::implementation::InternalRegistrationInfoMap& internalRegInfoMap,
->>>>>>> c4e4abce
         const std::vector<const onnxruntime::KernelRegistry*>& registries,
         uint32_t supportedDeviceDataTypeMask, // Each bit corresponds to each DML_TENSOR_DATA_TYPE.
         std::unordered_map<const onnxruntime::Node*, GraphNodeProperties>& graphNodePropertyMap,
@@ -57,11 +53,7 @@
     std::vector<std::unique_ptr<onnxruntime::ComputeCapability>>
     PartitionGraph(
         const onnxruntime::GraphViewer& graph,
-<<<<<<< HEAD
-        const Windows::AI::MachineLearning::Adapter::GraphNodeFactoryMap& graphNodeFactoryMap,
-=======
         const winrt::Windows::AI::MachineLearning::implementation::InternalRegistrationInfoMap& internalRegInfoMap,
->>>>>>> c4e4abce
         const std::vector<const onnxruntime::KernelRegistry*>& registries,
         uint32_t supportedDeviceDataTypeMask, // Each bit corresponds to each DML_TENSOR_DATA_TYPE.
         onnxruntime::KernelRegistry* registryForPartitionKernels,
