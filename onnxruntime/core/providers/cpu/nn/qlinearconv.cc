--- conflicted
+++ resolved
@@ -394,27 +394,6 @@
       output_data = static_cast<uint8_t*>(transpose_output_buffer.get());
     }
 
-<<<<<<< HEAD
-    if (col_buffer) {
-      if (kernel_rank > 2) {
-        // Threaded implementation of ND convolution is not yet supported, so
-        // prepare all im2col transformations here.
-        for (int64_t group_id = 0; group_id < group_count; ++group_id) {
-          math::Im2col<uint8_t, StorageOrder::NHWC>()(
-              input_data + group_id * group_input_channels,
-              group_input_channels,
-              C,
-              input_shape.GetDims().data(),
-              output_shape.GetDims().data(),
-              kernel_shape.data(),
-              strides.data(),
-              dilations.data(),
-              pads.data(),
-              static_cast<int64_t>(kernel_rank),
-              static_cast<uint8_t*>(col_buffer.get()) + group_id * col_buffer_size,
-              X_zero_point_value);
-        }
-=======
     // Threaded implementation of ND convolution is not yet supported, so
     // prepare all im2col transformations here.
     if (!is_depthwise_conv && col_buffer && kernel_rank > 2) {
@@ -432,7 +411,6 @@
             static_cast<int64_t>(kernel_rank),
             static_cast<uint8_t*>(col_buffer.get()) + group_id * col_buffer_size,
             X_zero_point_value);
->>>>>>> f649f917
       }
     }
 
